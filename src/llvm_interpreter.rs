// sample LLVM code lifted from
// https://github.com/Wilfred/bfc/blob/master/src/llvm.rs
use std::rc::Rc;
use std::cell::RefCell;
use std::fmt;
use std::mem;

use ast::*;
use environment::Environment;
use runtime::*;


use llvm_sys::core::*;
use llvm_sys::{LLVMModule, LLVMBuilder};
use llvm_sys::prelude::*;
use llvm_sys::analysis::*;
use llvm_sys::target::*;
use llvm_sys::target_machine::*;
use llvm_sys::execution_engine::*;

use std::os::raw::{c_ulonglong, c_uint};
use std::ffi::{CString, CStr};
use std::str;

use libc;


const LLVM_FALSE: LLVMBool = 0;
const LLVM_TRUE: LLVMBool = 1;

#[derive(Debug, Copy, Clone)]
enum BalloonTypeTag {
    Integer,
    Boolean,
    Float,
}

fn balloon_type_tag_to_int(tag: BalloonTypeTag) -> u64 {
    match tag {
        BalloonTypeTag::Integer => 30,
        BalloonTypeTag::Float => 1,
        BalloonTypeTag::Boolean => 2,
    }
}

#[allow(dead_code)]
fn raw_int_to_balloon_type_tag(raw: u64) -> BalloonTypeTag {
    match raw {
        0 => BalloonTypeTag::Integer,
        1 => BalloonTypeTag::Float,
        2 => BalloonTypeTag::Boolean,
        _ => panic!("unknown raw int to type tag: |{}|", raw),
    }
}

fn balloon_type_tag_to_str<'a>(tag: BalloonTypeTag) -> &'a str {
    match tag {
        BalloonTypeTag::Integer => "balloon_int",
        BalloonTypeTag::Float => "balloon_float",
        BalloonTypeTag::Boolean => "balloon_boolean",
    }
}

/// A struct that keeps ownership of all the strings we've passed to
/// the LLVM API until we destroy the `LLVMModule`.
pub struct Module {
    module: *mut LLVMModule,
    strings: Vec<CString>,
}

impl fmt::Debug for Module {
    fn fmt(&self, f: &mut fmt::Formatter) -> fmt::Result {
        write!(f, "{}", self.to_cstring().to_string_lossy().into_owned())
    }
}

impl Module {
    /// Create a new CString associated with this LLVMModule,
    /// and return a pointer that can be passed to LLVM APIs.
    /// Assumes s is pure-ASCII.
    fn new_string_ptr(&mut self, s: &str) -> *const i8 {
        self.new_mut_string_ptr(s)
    }

    // TODO: ideally our pointers wouldn't be mutable.
    fn new_mut_string_ptr(&mut self, s: &str) -> *mut i8 {
        let cstring = CString::new(s).unwrap();
        let ptr = cstring.as_ptr() as *mut _;
        self.strings.push(cstring);
        ptr
    }

    pub fn to_cstring(&self) -> CString {
        unsafe {
            // LLVM gives us a *char pointer, so wrap it in a CStr to mark it
            // as borrowed.
            let llvm_ir_ptr = LLVMPrintModuleToString(self.module);
            let llvm_ir = CStr::from_ptr(llvm_ir_ptr as *const _);

            // Make an owned copy of the string in our memory space.
            let module_string = CString::new(llvm_ir.to_bytes()).unwrap();

            // Cleanup borrowed string.
            LLVMDisposeMessage(llvm_ir_ptr);

            module_string
        }
    }
}

impl Drop for Module {
    fn drop(&mut self) {
        // Rust requires that drop() is a safe function.
        unsafe {
            LLVMDisposeModule(self.module);
        }
    }
}

/// Wraps LLVM's builder class to provide a nicer API and ensure we
/// always dispose correctly.
struct Builder {
    builder: *mut LLVMBuilder,
}

impl Builder {
    /// Create a new Builder in LLVM's global context.
    fn new() -> Self {
        unsafe { Builder { builder: LLVMCreateBuilder() } }
    }

    fn position_at_end(&self, bb: LLVMBasicBlockRef) {
        unsafe {
            LLVMPositionBuilderAtEnd(self.builder, bb);
        }
    }
}

impl Drop for Builder {
    fn drop(&mut self) {
        // Rust requires that drop() is a safe function.
        unsafe {
            LLVMDisposeBuilder(self.builder);
        }
    }
}


/// Convert this integer to LLVM's representation of a constant
/// integer.
// TODO: this should be a machine word size rather than hard-coding 32-bits.
fn int32(val: c_ulonglong) -> LLVMValueRef {
    unsafe { LLVMConstInt(LLVMInt32Type(), val, LLVM_FALSE) }
}

#[allow(dead_code)]
fn int64(val: c_ulonglong) -> LLVMValueRef {
    unsafe { LLVMConstInt(LLVMInt64Type(), val, LLVM_FALSE) }
}



fn int8_type() -> LLVMTypeRef {
    unsafe { LLVMInt8Type() }
}

fn int32_type() -> LLVMTypeRef {
    unsafe { LLVMInt32Type() }
}
fn int64_type() -> LLVMTypeRef {
    unsafe { LLVMInt64Type() }
}

fn int1_type() -> LLVMTypeRef {
    unsafe { LLVMInt1Type() }
}

fn int8_ptr_type() -> LLVMTypeRef {
    unsafe { LLVMPointerType(LLVMInt8Type(), 0) }
}

#[allow(dead_code)]
fn void_type() -> LLVMTypeRef {
    unsafe { LLVMVoidType() }
}

fn float64_type() -> LLVMTypeRef {
    unsafe { LLVMDoubleType() }
}

fn tag_type() -> LLVMTypeRef {
    int32_type()
}
fn box_type() -> LLVMTypeRef {

    let mut elem_types = [tag_type(), int64_type()];
    let packed = false;
    unsafe {
        LLVMStructType(elem_types.as_mut_ptr(),
<<<<<<< HEAD
                                       elem_types.len() as u32,
                                       packed as i32)
=======
                       elem_types.len() as u32,
                       packed as i32)
>>>>>>> e3f2c5b3
    }
}

fn add_function(module: &mut Module,
                fn_name: &str,
                args: &mut [LLVMTypeRef],
                ret_type: LLVMTypeRef)
                -> LLVMValueRef {
    unsafe {
        let fn_type = LLVMFunctionType(ret_type, args.as_mut_ptr(), args.len() as u32, LLVM_FALSE);
        let llvmfn = LLVMAddFunction(module.module, module.new_string_ptr(fn_name), fn_type);
        LLVMSetFunctionCallConv(llvmfn, 0);
        llvmfn
    }
}

struct CDeclarations {
    malloc: LLVMValueRef,
    #[allow(dead_code)]
    free: LLVMValueRef,
}

fn add_c_declarations(module: &mut Module) -> CDeclarations {
    let void;
    unsafe {
        void = LLVMVoidType();
    }

    add_function(module,
                 "llvm.memset.p0i8.i32",
                 &mut [int8_ptr_type(), int8_type(), int32_type(), int32_type(), int1_type()],
                 void);

    let malloc = add_function(module, "malloc", &mut [int32_type()], int8_ptr_type());

    let free = add_function(module, "free", &mut [int8_ptr_type()], void);

    add_function(module,
                 "write",
                 &mut [int32_type(), int8_ptr_type(), int32_type()],
                 int32_type());

    add_function(module, "putchar", &mut [int32_type()], int32_type());

    add_function(module, "getchar", &mut [], int32_type());

    CDeclarations {
        malloc: malloc,
        free: free,
    }
}

unsafe fn add_function_call(module: &mut Module,
                            bb: LLVMBasicBlockRef,
                            fn_name: &str,
                            args: &mut [LLVMValueRef],
                            name: &str)
                            -> LLVMValueRef {
    let builder = Builder::new();
    builder.position_at_end(bb);

    let function = LLVMGetNamedFunction(module.module, module.new_string_ptr(fn_name));

    LLVMBuildCall(builder.builder,
                  function,
                  args.as_mut_ptr(),
                  args.len() as c_uint,
                  module.new_string_ptr(name))
}

pub struct LLVMInterpreter {
    pub root_env: Rc<RefCell<Environment>>,
}


impl LLVMInterpreter {
    pub fn new() -> LLVMInterpreter {
        LLVMInterpreter { root_env: Environment::new_root() }

    }
}

struct BoxUnboxFunctions {
    box_i64: LLVMValueRef,
    unbox_i64: LLVMValueRef,
}


fn cast_i64_to_i64(_: &mut Module, _: &mut Builder, input_val: LLVMValueRef) -> LLVMValueRef {
    input_val
}


fn cast_f64_to_i64(module: &mut Module,
                   builder: &mut Builder,
                   input_val: LLVMValueRef)
                   -> LLVMValueRef {
    unsafe {
        LLVMBuildBitCast(builder.builder,
                         input_val,
                         int64_type(),
                         module.new_string_ptr("input_cast_to_slot"))
    }
}


fn cast_ilower_to_i64(module: &mut Module,
                      builder: &mut Builder,
                      input_val: LLVMValueRef)
                      -> LLVMValueRef {
    unsafe {
        LLVMBuildSExt(builder.builder,
                      input_val,
                      int64_type(),
                      module.new_string_ptr("input_cast_to_slot"))
    }
}


fn gen_box_fn_for_type<F>(mut module: &mut Module,
                          type_tag: BalloonTypeTag,
                          input_type: LLVMTypeRef,
                          gen_cast: F)
                          -> LLVMValueRef
    where F: Fn(&mut Module, &mut Builder, LLVMValueRef) -> LLVMValueRef
{
    let mut builder = Builder::new();
    unsafe {
        let fnname = format!("box_{}", balloon_type_tag_to_str(type_tag));
        let boxfn = add_function(module,
                                 &fnname,
                                 &mut [input_type],
                                 LLVMPointerType(box_type(), 0));
        let bb = LLVMAppendBasicBlock(boxfn, module.new_string_ptr("entry"));
        builder.position_at_end(bb);

        let input = LLVMGetParam(boxfn, 0);
        LLVMSetValueName(input, module.new_string_ptr("input"));

        let cast_input = gen_cast(&mut module, &mut builder, input);


        let mut box_size = LLVMSizeOf(box_type());
        box_size = LLVMConstTruncOrBitCast(box_size, int32_type());
        let mut malloc_args = [box_size];
        let malloc_box = add_function_call(module, bb, "malloc", &mut malloc_args, "mallocmem");
        //let boxp = LLVMBuildAlloca(builder.builder, box_type(), module.new_string_ptr("box"));
        let boxp = LLVMBuildPointerCast(builder.builder,
                                        malloc_box,
                                        LLVMPointerType(box_type(), 0),
                                        module.new_string_ptr("box"));

        let slotp = LLVMBuildStructGEP(builder.builder, boxp, 1, module.new_string_ptr("slotp"));
        LLVMBuildStore(builder.builder, cast_input, slotp);

        //TODO: make a map of type tag -> LLVM Value
        let tagp = LLVMGetNamedGlobal(module.module,
                                      module.new_string_ptr(balloon_type_tag_to_str(type_tag)));
        let tag = LLVMBuildLoad(builder.builder, tagp, module.new_string_ptr("tagval"));

        let box_tag =
            LLVMBuildStructGEP(builder.builder, boxp, 0, module.new_string_ptr("box_tag"));
        LLVMBuildStore(builder.builder, tag, box_tag);

        LLVMBuildRet(builder.builder, boxp);
        boxfn
    }
}

fn gen_unbox_for_type<F>(mut module: &mut Module,
                         type_tag: BalloonTypeTag,
                         out_type: LLVMTypeRef,
                         gen_cast: F)
                         -> LLVMValueRef
    where F: Fn(&mut Module, &mut Builder, LLVMValueRef) -> LLVMValueRef
{
    let mut builder = Builder::new();
    unsafe {
        let fnname = format!("unbox_{}", balloon_type_tag_to_str(type_tag));
        let unboxfn = add_function(module,
                                   &fnname,
                                   &mut [LLVMPointerType(box_type(), 0)],
                                   out_type);
        let bb = LLVMAppendBasicBlock(unboxfn, module.new_string_ptr("entry"));
        builder.position_at_end(bb);

        let boxp = LLVMGetParam(unboxfn, 0);
        LLVMSetValueName(boxp, module.new_string_ptr("boxp"));

        // LLVMBuildRet(builder.builder, int64(10));
        let slotp = LLVMBuildStructGEP(builder.builder, boxp, 1, module.new_string_ptr("slotp"));
        let rawval = LLVMBuildLoad(builder.builder, slotp, module.new_string_ptr("rawval"));


        let castval = gen_cast(&mut module, &mut builder, rawval);
        LLVMBuildRet(builder.builder, castval);
        unboxfn
    }
}
fn add_global_defn_for_tag(module: &mut Module, tag: BalloonTypeTag) -> LLVMValueRef {
    unsafe {
        let name = module.new_string_ptr(balloon_type_tag_to_str(tag));

        let global = LLVMAddGlobal(module.module, tag_type(), name);
        LLVMSetInitializer(global, int32(balloon_type_tag_to_int(tag)));
        LLVMSetGlobalConstant(global, LLVM_TRUE);
        global
    }
}

fn gen_add_fn(mut module: &mut Module, box_unbox_functions: &BoxUnboxFunctions) -> LLVMValueRef {
    let builder = Builder::new();
    unsafe {
        let fnname = "balloon_add";
        let addfn = add_function(module,
                                 fnname,
                                 &mut [LLVMPointerType(box_type(), 0),
                                       LLVMPointerType(box_type(), 0)],
                                 LLVMPointerType(box_type(), 0));
        let bb = LLVMAppendBasicBlock(addfn, module.new_string_ptr("entry"));
        builder.position_at_end(bb);

        let i1 = LLVMGetParam(addfn, 0);
        LLVMSetValueName(i1, module.new_string_ptr("box1"));

        let i2 = LLVMGetParam(addfn, 1);
        LLVMSetValueName(i2, module.new_string_ptr("box2"));


        let int1 = LLVMBuildCall(builder.builder,
                                 box_unbox_functions.unbox_i64,
                                 [i1].as_mut_ptr(),
                                 1,
                                 module.new_string_ptr("raw1"));

        let int2 = LLVMBuildCall(builder.builder,
                                 box_unbox_functions.unbox_i64,
                                 [i1].as_mut_ptr(),
                                 1,
                                 module.new_string_ptr("raw2"));

        let sum = LLVMBuildAdd(builder.builder, int1, int2, module.new_string_ptr("sum"));

        let boxed_sum = LLVMBuildCall(builder.builder,
                                      box_unbox_functions.box_i64,
                                      [sum].as_mut_ptr(),
                                      1,
                                      module.new_string_ptr("boxed_sum"));
        LLVMBuildRet(builder.builder, boxed_sum);
        addfn
    }

}
fn add_balloon_prelude(mut module: &mut Module) -> BoxUnboxFunctions {
    add_global_defn_for_tag(&mut module, BalloonTypeTag::Integer);
    add_global_defn_for_tag(&mut module, BalloonTypeTag::Float);
    add_global_defn_for_tag(&mut module, BalloonTypeTag::Boolean);
    println!("@@@@@@@@@@ after adding global definitions, module:\n{:?}",
             module);

    let box_unbox_functions = BoxUnboxFunctions {
        box_i64: gen_box_fn_for_type(&mut module,
                                     BalloonTypeTag::Integer,
                                     int64_type(),
                                     cast_i64_to_i64),
        unbox_i64: gen_unbox_for_type(&mut module,
                                      BalloonTypeTag::Integer,
                                      int64_type(),
                                      cast_i64_to_i64),
    };


    gen_box_fn_for_type(&mut module,
                        BalloonTypeTag::Float,
                        float64_type(),
                        cast_f64_to_i64);
    gen_box_fn_for_type(&mut module,
                        BalloonTypeTag::Boolean,
                        int1_type(),
                        cast_ilower_to_i64);
    println!("@@@@@@@@@@ after adding box definitions, module:\n{:?}",
             module);

    gen_add_fn(&mut module, &box_unbox_functions);
    println!("@@@@@@@@@@ after adding unbox definitions, module:\n{:?}",
             module);

    box_unbox_functions
}




fn compile_literal(mut module: &mut Module,
                   bb: LLVMBasicBlockRef,
                   box_unbox_functions: &BoxUnboxFunctions,
                   literal: &Literal)
                   -> LLVMValueRef {
    unsafe {
        match *literal {
            Literal::Integer(i64val) => {
                let builder = Builder::new();
                builder.position_at_end(bb);
                let i = LLVMConstInt(int64_type(), i64val as c_ulonglong, 1);
                LLVMBuildCall(builder.builder,
                              box_unbox_functions.box_i64,
                              [i].as_mut_ptr(),
                              1,
                              module.new_string_ptr("valp"))
            }
            Literal::Float(f64val) => LLVMConstReal(float64_type(), f64val),
            Literal::Bool(boolval) => LLVMConstInt(int1_type(), boolval as c_ulonglong, 1),
            ref other => panic!("unknown literal expr: {:?}", other),
        }
    }
}
fn compile_expr(module: &mut Module,
                bb: LLVMBasicBlockRef,
                box_unbox_functions: &BoxUnboxFunctions,
                expr: &Expr)
                -> LLVMValueRef {
    match *expr {
        Expr::Literal(ref literal) => compile_literal(module, bb, box_unbox_functions, literal),
        Expr::Binary(ref leftexpr, ref op, ref rightexpr) => unsafe {
            let builder = Builder::new();
            builder.position_at_end(bb);

            let leftbox = compile_expr(module, bb, box_unbox_functions, &leftexpr.data);
            let rightbox = compile_expr(module, bb, box_unbox_functions, &rightexpr.data);

            let leftval = LLVMBuildCall(builder.builder,
                                        box_unbox_functions.unbox_i64,
                                        [leftbox].as_mut_ptr(),
                                        1,
                                        module.new_string_ptr("leftval"));
            let rightval = LLVMBuildCall(builder.builder,
                                         box_unbox_functions.unbox_i64,
                                         [rightbox].as_mut_ptr(),
                                         1,
                                         module.new_string_ptr("rightval"));

            let finalval = match *op {
                BinOp::Add => {
                    LLVMBuildNSWAdd(builder.builder,
                                    leftval,
                                    rightval,
                                    module.new_string_ptr("addval"))
                }
                BinOp::Sub => {
                    LLVMBuildSub(builder.builder,
                                 leftval,
                                 rightval,
                                 module.new_string_ptr("subval"))
                }
                BinOp::Mul => {
                    LLVMBuildMul(builder.builder,
                                 leftval,
                                 rightval,
                                 module.new_string_ptr("mulval"))
                }
                BinOp::Div => {
                    LLVMBuildSDiv(builder.builder,
                                  leftval,
                                  rightval,
                                  module.new_string_ptr("divval"))
                }
                _ => panic!("unimplemented expr operator: {}", op),
            };

            LLVMBuildCall(builder.builder,
<<<<<<< HEAD
                                         box_unbox_functions.box_i64,
                                         [finalval].as_mut_ptr(),
                                         1,
                                         module.new_string_ptr("finalbox"))
=======
                          box_unbox_functions.box_i64,
                          [finalval].as_mut_ptr(),
                          1,
                          module.new_string_ptr("finalbox"))
>>>>>>> e3f2c5b3
        },
        ref other => panic!("unknown compile_expr: {:?}", other),

    }
}

fn compile_statement(mut module: &mut Module,
                     bb: LLVMBasicBlockRef,
                     box_unbox_functions: &BoxUnboxFunctions,
                     statement: &Stmt)
                     -> LLVMValueRef {
    match *statement {
        Stmt::Expr(ref expr) => compile_expr(&mut module, bb, box_unbox_functions, &expr.data),
        ref other => panic!("unknown compile: {:?}", other),
    }
}

pub fn get_default_target_triple() -> CString {
    let target_triple;
    unsafe {
        let target_triple_ptr = LLVMGetDefaultTargetTriple();
        target_triple = CStr::from_ptr(target_triple_ptr as *const _).to_owned();
        LLVMDisposeMessage(target_triple_ptr);
    }

    target_triple
}

fn create_module(module_name: &str, target_triple: Option<String>) -> Module {
    let c_module_name = CString::new(module_name).unwrap();
    let module_name_char_ptr = c_module_name.to_bytes_with_nul().as_ptr() as *const _;

    let llvm_module;
    unsafe {
        llvm_module = LLVMModuleCreateWithName(module_name_char_ptr);
    }
    let module = Module {
        module: llvm_module,
        strings: vec![c_module_name],
    };

    let target_triple_cstring = if let Some(target_triple) = target_triple {
        CString::new(target_triple).unwrap()
    } else {
        get_default_target_triple()
    };

    // This is necessary for maximum LLVM performance, see
    // http://llvm.org/docs/Frontend/PerformanceTips.html
    unsafe {
        LLVMSetTarget(llvm_module, target_triple_cstring.as_ptr() as *const _);
    }
    // TODO: add a function to the LLVM C API that gives us the
    // data layout from the target machine.
    module
}

fn interpret_statements(stmts: &[StmtNode],
                        _: Rc<RefCell<Environment>>)
                        -> Result<Option<StmtResult>, RuntimeErrorWithPosition> {
    let target_triple: Option<String> = None;
    let mut module = create_module("ModuleName", target_triple);

    let c_declarations = add_c_declarations(&mut module);
    let box_unbox_functions = add_balloon_prelude(&mut module);

    unsafe {

        let main_fn = add_function(&mut module, "main", &mut [], LLVMPointerType(box_type(), 0));
        LLVMSetFunctionCallConv(main_fn, 0);


        let bb = LLVMAppendBasicBlock(main_fn, module.new_string_ptr("init"));
        let builder = Builder::new();
        builder.position_at_end(bb);

        let final_value = {
            let mut box_size = LLVMSizeOf(box_type());
            box_size = LLVMConstTruncOrBitCast(box_size, int32_type());
            let mut malloc_args = [box_size];
            let raw_mem =
                add_function_call(&mut module, bb, "malloc", &mut malloc_args, "final_rawmem");
            LLVMBuildPointerCast(builder.builder,
                                 raw_mem,
                                 LLVMPointerType(box_type(), 0),
                                 module.new_string_ptr("final"))
        };


        println!("built store");
        for stmt in stmts.iter() {
            let stmt_valp = compile_statement(&mut module, bb, &box_unbox_functions, &stmt.data);
            let box_val = LLVMBuildLoad(builder.builder,
                                        stmt_valp,
                                        module.new_string_ptr("stmt_val"));
            LLVMBuildStore(builder.builder, box_val, final_value);
        }

        LLVMBuildRet(builder.builder, final_value);
        // LLVMBuildRet(builder.builder, int64(42));
        //LLVMBuildRet(builder.builder, final_value);

        println!("@@@@@@ FINAL MODULE:");
        print!("{}", module.to_cstring().to_string_lossy().into_owned());

        let mut jit = LLVMJIT {};
        jit.add_module(module, main_fn, c_declarations);

    };




    Result::Ok(None)
}

struct LLVMJIT {
    //engine: LLVMExecutionEngineRef
}

#[derive(Debug, Copy, Clone)]
//#[repr(C)]
#[repr(C)]
struct LLVMBoxedStructRepr {
    tag: i32,
    raw: i64,
}

impl LLVMJIT {
    fn add_c_mappings(engine: *mut LLVMExecutionEngineRef, c_declarations: CDeclarations) {
        unsafe {
            LLVMAddGlobalMapping(*engine,
                                 c_declarations.malloc,
                                 mem::transmute(libc::malloc as usize));

        }
    }

    fn add_module(&mut self,
                  mut module: Module,
                  mainfn: LLVMValueRef,
                  c_declarations: CDeclarations) {
        unsafe {
            let mut error_c_string: *mut i8 = mem::uninitialized();
            LLVMVerifyModule(module.module,
                             LLVMVerifierFailureAction::LLVMAbortProcessAction,
                             &mut error_c_string);
            let err = CStr::from_ptr(error_c_string).to_string_lossy().into_owned();
            println!("@@@@@@ ERROR: {}", err);

            let engine: *mut LLVMExecutionEngineRef = mem::uninitialized();

            LLVM_InitializeNativeAsmPrinter();
            LLVM_InitializeNativeAsmParser();


            // This does not work on MAC OS? WTF
            LLVMLinkInMCJIT();
            // LLVMLinkInInterpreter();
            LLVM_InitializeNativeTarget();
            println!("@@@@@ Creating Execution Engine...");
            if LLVMCreateExecutionEngineForModule(engine, module.module, &mut error_c_string) != 0 {
                panic!("unable to create execution engine.")
            }

            LLVMJIT::add_c_mappings(engine, c_declarations);
            println!("@@@@@ Execution Engine Created.");
            LLVMRunFunction(*engine, mainfn, 0, [].as_mut_ptr());
            println!("@@@@@ LLVMRunFunction succeesed");




            let mainfn: fn() -> *const LLVMBoxedStructRepr =
                mem::transmute(LLVMGetFunctionAddress(*engine, module.new_string_ptr("main")));
            let result: *const LLVMBoxedStructRepr = mainfn();
            println!("@@@@ Result of Function call:");
            println!("result ptr : |{:?}|", result);
            println!("*(result ptr) : |{:?}|", *result);

            return;

        }

    }
}

fn interpret_program(program: &[StmtNode],
                     env: Rc<RefCell<Environment>>)
                     -> Result<Option<StmtResult>, RuntimeErrorWithPosition> {
    let result = interpret_statements(program, env.clone())?;
    Ok(result)
}

impl Interpreter for LLVMInterpreter {
    fn run_ast_as_statements(&mut self,
                             statements: &[StmtNode])
                             -> Result<Option<StmtResult>, RuntimeErrorWithPosition> {
        interpret_statements(statements, self.root_env.clone())
    }

    fn run_ast_as_program(&mut self,
                          program: &[StmtNode])
                          -> Result<Option<StmtResult>, RuntimeErrorWithPosition> {
        interpret_program(program, self.root_env.clone())
    }
}<|MERGE_RESOLUTION|>--- conflicted
+++ resolved
@@ -197,13 +197,8 @@
     let packed = false;
     unsafe {
         LLVMStructType(elem_types.as_mut_ptr(),
-<<<<<<< HEAD
-                                       elem_types.len() as u32,
-                                       packed as i32)
-=======
                        elem_types.len() as u32,
                        packed as i32)
->>>>>>> e3f2c5b3
     }
 }
 
@@ -574,17 +569,10 @@
             };
 
             LLVMBuildCall(builder.builder,
-<<<<<<< HEAD
-                                         box_unbox_functions.box_i64,
-                                         [finalval].as_mut_ptr(),
-                                         1,
-                                         module.new_string_ptr("finalbox"))
-=======
                           box_unbox_functions.box_i64,
                           [finalval].as_mut_ptr(),
                           1,
                           module.new_string_ptr("finalbox"))
->>>>>>> e3f2c5b3
         },
         ref other => panic!("unknown compile_expr: {:?}", other),
 
@@ -714,6 +702,8 @@
 }
 
 impl LLVMJIT {
+    //FIXME: not sure why this is seen as a "useless" transmute, I need to cast it to a void*
+    #[cfg_attr(feature = "cargo-clippy", allow(useless_transmute))]
     fn add_c_mappings(engine: *mut LLVMExecutionEngineRef, c_declarations: CDeclarations) {
         unsafe {
             LLVMAddGlobalMapping(*engine,
